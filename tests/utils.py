--- conflicted
+++ resolved
@@ -185,15 +185,10 @@
 
 
 def extract_all_cookies(response: Response):
-<<<<<<< HEAD
-    cookie_headers = SimpleCookie(
-        response.headers.get('set-cookie').replace(",", ";"))
-=======
     if response.headers.get('set-cookie') is None:
         return {}
     cookie_headers = SimpleCookie(
         response.headers.get('set-cookie'))
->>>>>>> e75c7ca3
     cookies = dict()
     for key, morsel in cookie_headers.items():
         cookies[key] = {
@@ -237,11 +232,7 @@
                         "id": "email",
                         "value": email
                 }]
-<<<<<<< HEAD
-        }))
-=======
         })
->>>>>>> e75c7ca3
 
 
 def email_verify_token_request(
