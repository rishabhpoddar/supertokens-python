--- conflicted
+++ resolved
@@ -99,11 +99,7 @@
 
 class ResetPasswordUsingTokenResult(ABC):
     def __init__(self, status: Literal['OK',
-<<<<<<< HEAD
-                                       'RESET_PASSWORD_INVALID_TOKEN_ERROR']):
-=======
                  'RESET_PASSWORD_INVALID_TOKEN_ERROR'], user_id: Union[None, str] = None):
->>>>>>> ce0e7f60
         self.status = status
         self.is_ok = False
         self.user_id = user_id
@@ -335,12 +331,8 @@
 
 class PasswordResetPostResponse(ABC):
     def __init__(self, status: Literal['OK',
-<<<<<<< HEAD
-                                       'RESET_PASSWORD_INVALID_TOKEN_ERROR']):
-=======
                  'RESET_PASSWORD_INVALID_TOKEN_ERROR'], user_id: Union[str, None] = None):
         self.user_id = user_id
->>>>>>> ce0e7f60
         self.status = status
 
     def to_json(self):
