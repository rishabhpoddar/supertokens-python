# Copyright (c) 2021, VRAI Labs and/or its affiliates. All rights reserved.
#
# This software is licensed under the Apache License, Version 2.0 (the
# "License") as published by the Apache Software Foundation.
#
# You may not use this file except in compliance with the License. You may
# obtain a copy of the License at http://www.apache.org/licenses/LICENSE-2.0
#
# Unless required by applicable law or agreed to in writing, software
# distributed under the License is distributed on an "AS IS" BASIS, WITHOUT
# WARRANTIES OR CONDITIONS OF ANY KIND, either express or implied. See the
# License for the specific language governing permissions and limitations
# under the License.
from __future__ import annotations

from os import environ
from typing import List, TYPE_CHECKING, Union

from supertokens_python.recipe.thirdparty.provider import Provider

from supertokens_python.normalised_url_path import NormalisedURLPath
from supertokens_python.recipe_module import RecipeModule, APIHandled
from .api.emailpassword_api_impementation import get_interface_impl as get_email_password_interface_impl
from .api.implementation import APIImplementation
from .api.thirdparty_api_implementation import get_interface_impl as get_third_party_interface_impl
from .recipeimplementation.email_password_recipe_implementation import \
    RecipeImplementation as EmailPasswordRecipeImplementation
from .recipeimplementation.implementation import RecipeImplementation
from .recipeimplementation.third_party_recipe_implementation import \
    RecipeImplementation as ThirdPartyRecipeImplementation
from supertokens_python.framework.response import BaseResponse
from supertokens_python.querier import Querier
from ..emailpassword.utils import InputSignUpFeature, InputResetPasswordUsingTokenFeature
from ..emailverification.utils import InputEmailVerificationConfig

if TYPE_CHECKING:
    from supertokens_python.framework.request import BaseRequest
    from supertokens_python.supertokens import AppInfo
from supertokens_python.exceptions import SuperTokensError
from .exceptions import SupertokensThirdPartyEmailPasswordError
from supertokens_python.recipe.emailverification import EmailVerificationRecipe
from supertokens_python.recipe.emailpassword import EmailPasswordRecipe
from supertokens_python.recipe.thirdparty import ThirdPartyRecipe
from .utils import (
    validate_and_normalise_user_input, InputOverrideConfig
)
from supertokens_python.recipe.thirdparty.utils import InputOverrideConfig as TPOverrideConfig, SignInAndUpFeature
from supertokens_python.recipe.emailpassword.utils import InputOverrideConfig as EPOverrideConfig


class ThirdPartyEmailPasswordRecipe(RecipeModule):
    recipe_id = 'thirdpartyemailpassword'
    __instance = None

    def __init__(self, recipe_id: str, app_info: AppInfo,
                 sign_up_feature: Union[InputSignUpFeature, None] = None,
                 reset_password_using_token_feature: Union[InputResetPasswordUsingTokenFeature, None] = None,
                 email_verification_feature: Union[InputEmailVerificationConfig, None] = None,
                 override: Union[InputOverrideConfig, None] = None,
                 providers: Union[List[Provider], None] = None,
                 email_verification_recipe: Union[EmailVerificationRecipe, None] = None,
                 email_password_recipe: Union[EmailPasswordRecipe,
                                              None] = None,
                 third_party_recipe: Union[ThirdPartyRecipe, None] = None):
        super().__init__(recipe_id, app_info)
        self.config = validate_and_normalise_user_input(self,
                                                        sign_up_feature,
                                                        reset_password_using_token_feature,
                                                        email_verification_feature,
                                                        override,
                                                        providers)

        recipe_implementation = RecipeImplementation(Querier.get_instance(EmailPasswordRecipe.recipe_id),
                                                     Querier.get_instance(ThirdPartyRecipe.recipe_id))
        self.recipe_implementation = recipe_implementation if self.config.override.functions is None else \
            self.config.override.functions(recipe_implementation)
        api_implementation = APIImplementation()
        self.api_implementation = api_implementation if self.config.override.apis is None else \
            self.config.override.apis(api_implementation)

        if email_verification_recipe is not None:
            self.email_verification_recipe = email_verification_recipe
        else:
            self.email_verification_recipe = EmailVerificationRecipe(recipe_id, app_info,
                                                                     self.config.email_verification_feature)

        def func_override_email_password(_):
            return EmailPasswordRecipeImplementation(
                self.recipe_implementation)

        def apis_override_email_password(_):
            return get_email_password_interface_impl(self.api_implementation)

        form_fields = None if self.config.sign_up_feature is None else self.config.sign_up_feature.form_fields
<<<<<<< HEAD
=======

>>>>>>> 282ab972
        if email_password_recipe is not None:
            self.email_password_recipe = email_password_recipe
        else:
            self.email_password_recipe = EmailPasswordRecipe(recipe_id, app_info,
                                                             InputSignUpFeature(form_fields),
                                                             self.config.reset_password_using_token_feature,
                                                             None,
                                                             EPOverrideConfig(
                                                                 func_override_email_password,
                                                                 apis_override_email_password
                                                             ),
                                                             self.email_verification_recipe)

        def func_override_third_party(_):
            return ThirdPartyRecipeImplementation(self.recipe_implementation)

        def apis_override_third_party(_):
            return get_third_party_interface_impl(self.api_implementation)

        if third_party_recipe is not None:
            self.third_party_recipe = third_party_recipe
        else:
            self.third_party_recipe: Union[ThirdPartyRecipe, None] = None
            if len(self.config.providers) != 0:
                self.third_party_recipe = ThirdPartyRecipe(
                    recipe_id,
                    app_info,
                    SignInAndUpFeature(self.config.providers),
                    None,
                    TPOverrideConfig(
                        func_override_third_party,
                        apis_override_third_party
                    ),
                    self.email_verification_recipe
                )

    def is_error_from_this_recipe_based_on_instance(self, err):
        return isinstance(err, SuperTokensError) and (
            isinstance(err, SupertokensThirdPartyEmailPasswordError)
            or
            self.email_verification_recipe.is_error_from_this_recipe_based_on_instance(
                err)
            or
            self.email_password_recipe.is_error_from_this_recipe_based_on_instance(
                err)
            or
            (
                self.third_party_recipe is not None
                and
                self.third_party_recipe.is_error_from_this_recipe_based_on_instance(
                    err)
            )
        )

    def get_apis_handled(self) -> List[APIHandled]:
        apis_handled = self.email_password_recipe.get_apis_handled(
        ) + self.email_verification_recipe.get_apis_handled()
        if self.third_party_recipe is not None:
            apis_handled = apis_handled + self.third_party_recipe.get_apis_handled()
        return apis_handled

    async def handle_api_request(self, request_id: str, request: BaseRequest, path: NormalisedURLPath, method: str,
                                 response: BaseResponse):
        if self.email_password_recipe.return_api_id_if_can_handle_request(
                path, method) is not None:
            return await self.email_password_recipe.handle_api_request(request_id, request, path, method, response)
        elif self.third_party_recipe is not None and self.third_party_recipe.return_api_id_if_can_handle_request(path,
                                                                                                                 method) is not None:
            return await self.third_party_recipe.handle_api_request(request_id, request, path, method, response)
        else:
            return await self.email_verification_recipe.handle_api_request(request_id, request, path, method, response)

    async def handle_error(self, request: BaseRequest, error: SuperTokensError, response: BaseResponse):
        if self.email_password_recipe.is_error_from_this_recipe_based_on_instance(
                error):
            return self.email_password_recipe.handle_error(
                request, error, response)
        if self.third_party_recipe is not None and self.third_party_recipe.is_error_from_this_recipe_based_on_instance(
                error):
            return self.third_party_recipe.handle_error(
                request, error, response)
        else:
            return self.email_verification_recipe.handle_error(
                request, error, response)

    def get_all_cors_headers(self) -> List[str]:
        cors_headers = self.email_password_recipe.get_all_cors_headers(
        ) + self.email_verification_recipe.get_all_cors_headers()
        if self.third_party_recipe is not None:
            cors_headers = cors_headers + self.third_party_recipe.get_all_cors_headers()
        return cors_headers

    @staticmethod
    def init(sign_up_feature: Union[InputSignUpFeature, None] = None,
             reset_password_using_token_feature: Union[InputResetPasswordUsingTokenFeature, None] = None,
             email_verification_feature: Union[InputEmailVerificationConfig, None] = None,
             override: Union[InputOverrideConfig, None] = None,
             providers: Union[List[Provider], None] = None):
        def func(app_info: AppInfo):
            if ThirdPartyEmailPasswordRecipe.__instance is None:
                ThirdPartyEmailPasswordRecipe.__instance = ThirdPartyEmailPasswordRecipe(
                    ThirdPartyEmailPasswordRecipe.recipe_id, app_info, sign_up_feature,
                    reset_password_using_token_feature,
                    email_verification_feature,
                    override,
                    providers)
                return ThirdPartyEmailPasswordRecipe.__instance
            else:
                raise Exception(None, 'ThirdPartyEmailPassword recipe has already been initialised. Please '
                                      'check your code for bugs.')

        return func

    @staticmethod
    def get_instance() -> ThirdPartyEmailPasswordRecipe:
        if ThirdPartyEmailPasswordRecipe.__instance is not None:
            return ThirdPartyEmailPasswordRecipe.__instance
        raise Exception(
            None,
            'Initialisation not done. Did you forget to call the SuperTokens.init function?')

    @staticmethod
    def reset():
        if ('SUPERTOKENS_ENV' not in environ) or (
                environ['SUPERTOKENS_ENV'] != 'testing'):
            raise Exception(
                None, 'calling testing function in non testing env')
        ThirdPartyRecipe.__instance = None

    async def get_email_for_user_id(self, user_id: str) -> str:
        user_info = await self.recipe_implementation.get_user_by_id(user_id)
        if user_info is None:
            raise Exception('Unknown User ID provided')
        return user_info.email<|MERGE_RESOLUTION|>--- conflicted
+++ resolved
@@ -92,10 +92,7 @@
             return get_email_password_interface_impl(self.api_implementation)
 
         form_fields = None if self.config.sign_up_feature is None else self.config.sign_up_feature.form_fields
-<<<<<<< HEAD
-=======
-
->>>>>>> 282ab972
+
         if email_password_recipe is not None:
             self.email_password_recipe = email_password_recipe
         else:
