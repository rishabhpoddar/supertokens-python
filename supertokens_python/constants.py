--- conflicted
+++ resolved
@@ -11,13 +11,8 @@
 # WARRANTIES OR CONDITIONS OF ANY KIND, either express or implied. See the
 # License for the specific language governing permissions and limitations
 # under the License.
-<<<<<<< HEAD
-SUPPORTED_CDI_VERSIONS = ['2.9', '2.10', '2.11']
-VERSION = '0.5.0'
-=======
 SUPPORTED_CDI_VERSIONS = ['2.9', '2.10', '2.11', '2.12']
 VERSION = '0.4.1'
->>>>>>> ce0e7f60
 TELEMETRY = '/telemetry'
 USER_COUNT = '/users/count'
 USER_DELETE = '/user/remove'
